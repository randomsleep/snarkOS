// Copyright (C) 2019-2020 Aleo Systems Inc.
// This file is part of the snarkOS library.

// The snarkOS library is free software: you can redistribute it and/or modify
// it under the terms of the GNU General Public License as published by
// the Free Software Foundation, either version 3 of the License, or
// (at your option) any later version.

// The snarkOS library is distributed in the hope that it will be useful,
// but WITHOUT ANY WARRANTY; without even the implied warranty of
// MERCHANTABILITY or FITNESS FOR A PARTICULAR PURPOSE. See the
// GNU General Public License for more details.

// You should have received a copy of the GNU General Public License
// along with the snarkOS library. If not, see <https://www.gnu.org/licenses/>.

#[macro_use]
extern crate thiserror;

pub mod account;
pub mod errors;
<<<<<<< HEAD
pub mod transaction;
=======
pub mod signature;
>>>>>>> 2a4f4d31

#[cfg(target_arch = "wasm32")]
pub mod wasm;<|MERGE_RESOLUTION|>--- conflicted
+++ resolved
@@ -19,11 +19,8 @@
 
 pub mod account;
 pub mod errors;
-<<<<<<< HEAD
+pub mod signature;
 pub mod transaction;
-=======
-pub mod signature;
->>>>>>> 2a4f4d31
 
 #[cfg(target_arch = "wasm32")]
 pub mod wasm;