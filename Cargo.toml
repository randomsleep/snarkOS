--- conflicted
+++ resolved
@@ -41,13 +41,9 @@
 ]
 
 [workspace.dependencies.snarkvm]
-<<<<<<< HEAD
-git = "https://github.com/AleoHQ/snarkVM.git"
-rev = "31d0bb5"
-#version = "=0.16.10"
-=======
-version = "=0.16.11"
->>>>>>> e75f6162
+#git = "https://github.com/AleoHQ/snarkVM.git"
+#rev = "31d0bb5"
+version = "=0.16.12"
 features = [ "circuit", "console", "rocks" ]
 
 [[bin]]
@@ -88,7 +84,7 @@
 
 [dependencies.snarkos-node-metrics]
 path = "./node/metrics"
-version = "=2.2.4"
+version = "=2.2.5"
 optional = true
 
 [dependencies.snarkos-node]
