// Copyright (C) 2019-2021 Aleo Systems Inc.
// This file is part of the snarkOS library.

// The snarkOS library is free software: you can redistribute it and/or modify
// it under the terms of the GNU General Public License as published by
// the Free Software Foundation, either version 3 of the License, or
// (at your option) any later version.

// The snarkOS library is distributed in the hope that it will be useful,
// but WITHOUT ANY WARRANTY; without even the implied warranty of
// MERCHANTABILITY or FITNESS FOR A PARTICULAR PURPOSE. See the
// GNU General Public License for more details.

// You should have received a copy of the GNU General Public License
// along with the snarkOS library. If not, see <https://www.gnu.org/licenses/>.

use crate::{
    helpers::{Tasks, Updater},
    network::Server,
    Client,
    ClientTrial,
    Display,
    Environment,
    Miner,
    MinerTrial,
    NodeType,
    SyncNode,
};
use snarkvm::dpc::{prelude::*, testnet2::Testnet2};

use anyhow::Result;
use colored::*;
use std::{io, net::SocketAddr, str::FromStr};
use structopt::StructOpt;
<<<<<<< HEAD
use tokio::{signal, task};
=======
use tokio::{sync::mpsc, task};
>>>>>>> 58008c92
use tracing_subscriber::EnvFilter;

#[derive(StructOpt, Debug)]
#[structopt(name = "snarkos", author = "The Aleo Team <hello@aleo.org>", setting = structopt::clap::AppSettings::ColoredHelp)]
pub struct Node {
    /// Specify the IP address and port of a peer to connect to.
    #[structopt(long = "connect")]
    pub connect: Option<String>,
    /// Specify this as a mining node, with the given miner address.
    #[structopt(long = "miner")]
    pub miner: Option<String>,
    /// Specify the network of this node.
    #[structopt(default_value = "2", short = "n", long = "network")]
    pub network: u16,
    /// Specify the IP address and port for the node server.
    #[structopt(parse(try_from_str), default_value = "0.0.0.0:4132", long = "node")]
    pub node: SocketAddr,
    /// Specify the IP address and port for the RPC server.
    #[structopt(parse(try_from_str), default_value = "0.0.0.0:3032", long = "rpc")]
    pub rpc: SocketAddr,
    /// Specify the username for the RPC server.
    #[structopt(default_value = "root", long = "username")]
    pub rpc_username: String,
    /// Specify the password for the RPC server.
    #[structopt(default_value = "pass", long = "password")]
    pub rpc_password: String,
    /// Specify the verbosity of the node [options: 0, 1, 2, 3]
    #[structopt(default_value = "2", long = "verbosity")]
    pub verbosity: u8,
    /// If the flag is set, the node will render a read-only display.
    #[structopt(long)]
    pub display: bool,
    /// If the flag is set, the node will not initialize the RPC server.
    #[structopt(long)]
    pub norpc: bool,
    #[structopt(hidden = true, long)]
    pub trial: bool,
    #[structopt(hidden = true, long)]
    pub sync: bool,
    /// Specify an optional subcommand.
    #[structopt(subcommand)]
    commands: Option<Command>,
}

impl Node {
    /// Starts the node.
    pub async fn start(self) -> Result<()> {
        // Parse optional subcommands first.
        match self.commands {
            Some(command) => {
                println!("{}", command.parse()?);
                Ok(())
            }
            None => match (self.network, self.miner.is_some(), self.trial, self.sync) {
                (2, _, _, true) => self.start_server::<Testnet2, SyncNode<Testnet2>>().await,
                (2, true, false, false) => self.start_server::<Testnet2, Miner<Testnet2>>().await,
                (2, false, false, false) => self.start_server::<Testnet2, Client<Testnet2>>().await,
                (2, true, true, false) => self.start_server::<Testnet2, MinerTrial<Testnet2>>().await,
                (2, false, true, false) => self.start_server::<Testnet2, ClientTrial<Testnet2>>().await,
                _ => panic!("Unsupported node configuration"),
            },
        }
    }

    /// Returns the storage path of the node.
    pub(crate) fn storage_path(&self, _local_ip: SocketAddr) -> String {
        cfg_if::cfg_if! {
            if #[cfg(feature = "test")] {
                // Tests may use any available ports, and removes the storage artifacts afterwards,
                // so that there is no need to adhere to a specific number assignment logic.
                format!("/tmp/snarkos-test-ledger-{}", _local_ip.port())
            } else {
                // TODO (howardwu): Remove this check after introducing proper configurations.
                assert!(
                    self.node.port() >= 4130,
                    "Until configuration files are established, the node port must be at least 4130 or greater"
                );
                format!(".ledger-{}", (self.node.port() - 4130))
            }
        }
    }

    async fn start_server<N: Network, E: Environment>(&self) -> Result<()> {
        let miner = match (E::NODE_TYPE, &self.miner) {
            (NodeType::Miner, Some(address)) => {
                let miner_address = Address::<N>::from_str(address)?;
                println!("{}", crate::display::welcome_message());
                println!("Your Aleo address is {}.\n", miner_address);
                println!("Starting a mining node on {}.\n", N::NETWORK_NAME);
                Some(miner_address)
            }
            _ => {
                println!("{}", crate::display::welcome_message());
                println!("Starting a client node on {}.\n", N::NETWORK_NAME);
                None
            }
        };

        // Initialize the tasks handler.
        let tasks = Tasks::new();

        // Initialize the node's server.
        let server = Server::<N, E>::initialize(self, miner, tasks.clone()).await?;

        // Initialize signal handling; it also maintains ownership of the Server
        // in order for it to not go out of scope.
        let server_clone = server.clone();
        handle_signals(server_clone);

        // Initialize the display, if enabled.
        if self.display {
            println!("\nThe snarkOS console is initializing...\n");
            let _display = Display::<N, E>::start(server.clone(), self.verbosity)?;
        };

        // Connect to a peer if one was given as an argument.
        if let Some(peer_ip) = &self.connect {
            let _ = server.connect_to(peer_ip.parse().unwrap()).await;
        }
<<<<<<< HEAD
=======
        // Spawn a task to handle the server.
        tasks.append(task::spawn(async move {
            let _server = server;
            std::future::pending::<()>().await;
        }));
>>>>>>> 58008c92

        // Note: Do not move this. The pending await must be here otherwise
        // other snarkOS commands will not exit.
        std::future::pending::<()>().await;

        Ok(())
    }
}

pub fn initialize_logger(verbosity: u8, log_sender: Option<mpsc::Sender<Vec<u8>>>) {
    match verbosity {
        0 => std::env::set_var("RUST_LOG", "info"),
        1 => std::env::set_var("RUST_LOG", "debug"),
        2 | 3 => std::env::set_var("RUST_LOG", "trace"),
        _ => std::env::set_var("RUST_LOG", "info"),
    };

    // Filter out undesirable logs.
    let filter = EnvFilter::from_default_env()
        .add_directive("mio=off".parse().unwrap())
        .add_directive("tokio_util=off".parse().unwrap())
        .add_directive("hyper::proto::h1::conn=off".parse().unwrap())
        .add_directive("hyper::proto::h1::decode=off".parse().unwrap())
        .add_directive("hyper::proto::h1::io=off".parse().unwrap())
        .add_directive("hyper::proto::h1::role=off".parse().unwrap());

    // Initialize tracing.
    let _ = tracing_subscriber::fmt()
        .with_env_filter(filter)
        .with_ansi(log_sender.is_none())
        .with_writer(move || LogWriter::new(&log_sender))
        .with_target(verbosity == 3)
        .try_init();
}

#[derive(StructOpt, Debug)]
pub enum Command {
    #[structopt(name = "update", about = "Updates snarkOS to the latest version")]
    Update(Update),
    #[structopt(name = "experimental", about = "Experimental features")]
    Experimental(Experimental),
}

impl Command {
    pub fn parse(self) -> Result<String> {
        match self {
            Self::Update(command) => command.parse(),
            Self::Experimental(command) => command.parse(),
        }
    }
}

enum LogWriter {
    Stdout(io::Stdout),
    Sender(mpsc::Sender<Vec<u8>>),
}

impl LogWriter {
    fn new(log_sender: &Option<mpsc::Sender<Vec<u8>>>) -> Self {
        if let Some(sender) = log_sender {
            Self::Sender(sender.clone())
        } else {
            Self::Stdout(io::stdout())
        }
    }
}

impl io::Write for LogWriter {
    fn write(&mut self, buf: &[u8]) -> io::Result<usize> {
        match self {
            Self::Stdout(stdout) => stdout.write(buf),
            Self::Sender(sender) => {
                let log = buf.to_vec();
                let _ = sender.try_send(log);
                Ok(buf.len())
            }
        }
    }

    fn flush(&mut self) -> io::Result<()> {
        Ok(())
    }
}

#[derive(StructOpt, Debug)]
pub struct Update {
    /// Lists all available versions of snarkOS
    #[structopt(short = "l", long)]
    list: bool,

    /// Suppress outputs to terminal
    #[structopt(short = "q", long)]
    quiet: bool,
}

impl Update {
    pub fn parse(self) -> Result<String> {
        match self.list {
            true => match Updater::show_available_releases() {
                Ok(output) => Ok(output),
                Err(error) => Ok(format!("Failed to list the available versions of snarkOS\n{}\n", error)),
            },
            false => {
                let result = Updater::update_to_latest_release(!self.quiet);
                if !self.quiet {
                    match result {
                        Ok(status) => {
                            if status.uptodate() {
                                Ok("\nsnarkOS is already on the latest version".to_string())
                            } else if status.updated() {
                                Ok(format!("\nsnarkOS has updated to version {}", status.version()))
                            } else {
                                Ok(format!(""))
                            }
                        }
                        Err(e) => Ok(format!("\nFailed to update snarkOS to the latest version\n{}\n", e)),
                    }
                } else {
                    Ok(format!(""))
                }
            }
        }
    }
}

#[derive(StructOpt, Debug)]
pub struct Experimental {
    #[structopt(subcommand)]
    commands: ExperimentalCommands,
}

impl Experimental {
    pub fn parse(self) -> Result<String> {
        match self.commands {
            ExperimentalCommands::NewAccount(command) => command.parse(),
        }
    }
}

#[derive(StructOpt, Debug)]
pub enum ExperimentalCommands {
    #[structopt(name = "new_account", about = "Generate a new Aleo Account.")]
    NewAccount(NewAccount),
}

#[derive(StructOpt, Debug)]
pub struct NewAccount {}

impl NewAccount {
    pub fn parse(self) -> Result<String> {
        let account = Account::<Testnet2>::new(&mut rand::thread_rng());

        // Print the new Aleo account.
        let mut output = "".to_string();
        output += &format!(
            "\n {:>12}\n",
            "Attention - Remember to store this account private key and view key.".red().bold()
        );
        output += &format!("\n {:>12}  {}\n", "Private Key".cyan().bold(), account.private_key());
        output += &format!(" {:>12}  {}\n", "View Key".cyan().bold(), account.view_key());
        output += &format!(" {:>12}  {}\n", "Address".cyan().bold(), account.address());

        Ok(output)
    }
}

// This function is responsible for handling OS signals in order for the node to be able to intercept them
// and perform a clean shutdown.
// note: only Ctrl-C is currently supported, but it should work on both Unix-family systems and Windows.
fn handle_signals<N: Network, E: Environment>(server: Server<N, E>) {
    task::spawn(async move {
        match signal::ctrl_c().await {
            Ok(()) => {
                server.shut_down();
                std::process::exit(0);
            }
            Err(error) => error!("tokio::signal::ctrl_c encountered an error: {}", error),
        }
    });
}<|MERGE_RESOLUTION|>--- conflicted
+++ resolved
@@ -32,11 +32,7 @@
 use colored::*;
 use std::{io, net::SocketAddr, str::FromStr};
 use structopt::StructOpt;
-<<<<<<< HEAD
-use tokio::{signal, task};
-=======
-use tokio::{sync::mpsc, task};
->>>>>>> 58008c92
+use tokio::{signal, sync::mpsc, task};
 use tracing_subscriber::EnvFilter;
 
 #[derive(StructOpt, Debug)]
@@ -156,14 +152,6 @@
         if let Some(peer_ip) = &self.connect {
             let _ = server.connect_to(peer_ip.parse().unwrap()).await;
         }
-<<<<<<< HEAD
-=======
-        // Spawn a task to handle the server.
-        tasks.append(task::spawn(async move {
-            let _server = server;
-            std::future::pending::<()>().await;
-        }));
->>>>>>> 58008c92
 
         // Note: Do not move this. The pending await must be here otherwise
         // other snarkOS commands will not exit.
