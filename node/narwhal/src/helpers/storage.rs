// Copyright (C) 2019-2023 Aleo Systems Inc.
// This file is part of the snarkOS library.

// Licensed under the Apache License, Version 2.0 (the "License");
// you may not use this file except in compliance with the License.
// You may obtain a copy of the License at:
// http://www.apache.org/licenses/LICENSE-2.0

// Unless required by applicable law or agreed to in writing, software
// distributed under the License is distributed on an "AS IS" BASIS,
// WITHOUT WARRANTIES OR CONDITIONS OF ANY KIND, either express or implied.
// See the License for the specific language governing permissions and
// limitations under the License.

use crate::helpers::check_timestamp_for_liveness;
use snarkos_node_narwhal_committee::Committee;
use snarkvm::{
    ledger::narwhal::{BatchCertificate, BatchHeader, Transmission, TransmissionID},
    prelude::{bail, ensure, Address, Field, Network, Result},
};

use indexmap::{indexmap, IndexMap, IndexSet};
use parking_lot::RwLock;
use std::{
    collections::{HashMap, HashSet},
    sync::{
        atomic::{AtomicU64, Ordering},
        Arc,
    },
};

/// The storage for the memory pool.
///
/// The storage is used to store the following:
/// - `round` to `committee` entries.
/// - `round` to `(certificate ID, batch ID, author)` entries.
/// - `certificate ID` to `certificate` entries.
/// - `batch ID` to `round` entries.
/// - `transmission ID` to `(transmission, certificate IDs)` entries.
///
/// The chain of events is as follows:
/// 1. A `transmission` is received.
/// 2. After a `batch` is ready to be stored:
///   - The `certificate` is inserted, triggering updates to the
///     `rounds`, `certificates`, `batch_ids`, and `transmissions` maps.
///   - The missing `transmissions` from storage are inserted into the `transmissions` map.
///   - The certificate ID is inserted into the `transmissions` map.
/// 3. After a `round` reaches quorum threshold:
///  - The `committee` for the next round is inserted into the `committees` map.
#[derive(Clone, Debug)]
pub struct Storage<N: Network> {
    /* Once per round */
    /// The current round.
    current_round: Arc<AtomicU64>,
    /// The map of `round` to `committee`.
    committees: Arc<RwLock<IndexMap<u64, Committee<N>>>>,
    /// The `round` for which garbage collection has occurred **up to** (inclusive).
    gc_round: Arc<AtomicU64>,
    /// The maximum number of rounds to keep in storage.
    max_gc_rounds: u64,
    /* Once per batch */
    /// The map of `round` to a list of `(certificate ID, batch ID, author)` entries.
    rounds: Arc<RwLock<IndexMap<u64, IndexSet<(Field<N>, Field<N>, Address<N>)>>>>,
    /// The map of `certificate ID` to `certificate`.
    certificates: Arc<RwLock<IndexMap<Field<N>, BatchCertificate<N>>>>,
    /// The map of `batch ID` to `round`.
    batch_ids: Arc<RwLock<IndexMap<Field<N>, u64>>>,
    /// The map of `transmission ID` to `(transmission, certificate IDs)` entries.
    transmissions: Arc<RwLock<IndexMap<TransmissionID<N>, (Transmission<N>, IndexSet<Field<N>>)>>>,
}

impl<N: Network> Storage<N> {
    /// Initializes a new instance of storage.
    pub fn new(committee: Committee<N>, max_gc_rounds: u64) -> Self {
        // Retrieve the current round.
        let current_round = committee.round();
        // Return the storage.
        Self {
            current_round: Arc::new(AtomicU64::new(current_round)),
            committees: Arc::new(RwLock::new(indexmap! { current_round => committee })),
            gc_round: Default::default(),
            max_gc_rounds,
            rounds: Default::default(),
            certificates: Default::default(),
            batch_ids: Default::default(),
            transmissions: Default::default(),
        }
    }
}

impl<N: Network> Storage<N> {
    /// Returns an iterator over the `(round, committee)` entries.
    pub fn committees_iter(&self) -> impl Iterator<Item = (u64, Committee<N>)> {
        self.committees.read().clone().into_iter()
    }

    /// Returns an iterator over the `(round, (certificate ID, batch ID, author))` entries.
    pub fn rounds_iter(&self) -> impl Iterator<Item = (u64, IndexSet<(Field<N>, Field<N>, Address<N>)>)> {
        self.rounds.read().clone().into_iter()
    }

    /// Returns an iterator over the `(certificate ID, certificate)` entries.
    pub fn certificates_iter(&self) -> impl Iterator<Item = (Field<N>, BatchCertificate<N>)> {
        self.certificates.read().clone().into_iter()
    }

    /// Returns an iterator over the `(batch ID, round)` entries.
    pub fn batch_ids_iter(&self) -> impl Iterator<Item = (Field<N>, u64)> {
        self.batch_ids.read().clone().into_iter()
    }

    /// Returns an iterator over the `(transmission ID, (transmission, certificate IDs))` entries.
    pub fn transmissions_iter(
        &self,
    ) -> impl Iterator<Item = (TransmissionID<N>, (Transmission<N>, IndexSet<Field<N>>))> {
        self.transmissions.read().clone().into_iter()
    }
}

impl<N: Network> Storage<N> {
    /// Returns the current round.
    pub fn current_round(&self) -> u64 {
        // Get the current round.
        self.current_round.load(Ordering::Relaxed)
    }

    /// Returns the `round` that garbage collection has occurred **up to** (inclusive).
    pub fn gc_round(&self) -> u64 {
        // Get the GC round.
        self.gc_round.load(Ordering::Relaxed)
    }

    /// Returns the maximum number of rounds to keep in storage.
    pub fn max_gc_rounds(&self) -> u64 {
        self.max_gc_rounds
    }

    /// Returns the current committee.
    pub fn current_committee(&self) -> Committee<N> {
        // Get the current round.
        let round = self.current_round();
        // Get the committee for the current round.
        self.get_committee(round).expect("The committee for current round should exist")
    }

    /// Returns the `committee` for the given `round`.
    /// If the round does not exist in storage, `None` is returned.
    pub fn get_committee(&self, round: u64) -> Option<Committee<N>> {
        // Get the committee from storage.
        self.committees.read().get(&round).cloned()
    }

    // TODO (howardwu): We need to know which members (and stake) to add, update, and remove.
    /// Increments the committee to the next round, updating the current round.
    /// Note: This method is only called once per round, upon certification of the primary's batch.
    pub fn increment_committee_to_next_round(&self) -> Result<()> {
        // Construct the next committee.
        let next_committee = self.current_committee().to_next_round();
        // Retrieve the next round.
        let next_round = next_committee.round();
        // Ensure there are no certificates for the next round yet.
        ensure!(!self.contains_certificates_for_round(next_round), "Certificates for the next round cannot exist yet");

        // Update the current round.
        self.current_round.store(next_round, Ordering::Relaxed);
        // Insert the committee into storage.
        self.committees.write().insert(next_round, next_committee);

        // Fetch the current GC round.
        let current_gc_round = self.gc_round();
        // Compute the next GC round.
        let next_gc_round = next_round.saturating_sub(self.max_gc_rounds);
        // Check if storage needs to be garbage collected.
        if next_gc_round > current_gc_round {
            // Remove the GC round(s) from storage.
            for gc_round in current_gc_round..next_gc_round {
                // Iterate over the certificates for the GC round.
                for certificate in self.get_certificates_for_round(gc_round).iter() {
                    // Remove the certificate from storage.
                    self.remove_certificate(certificate.certificate_id());
                }
                // Remove the GC round from the committee.
                self.remove_committee(gc_round);
            }
            // Update the GC round.
            self.gc_round.store(next_gc_round, Ordering::Relaxed);
        }

        // Ensure the next round matches in storage.
        ensure!(next_round == self.current_round(), "The next round {next_round} does not match in storage");
        // Log the updated round.
        info!("Starting round {next_round}...");
        Ok(())
    }

    /// Removes the committee for the given `round` from storage.
    /// Note: This method should only be called by garbage collection.
    fn remove_committee(&self, round: u64) {
        // Remove the committee from storage.
        self.committees.write().remove(&round);
    }
}

impl<N: Network> Storage<N> {
    /// Returns `true` if the storage contains the specified `round`.
    pub fn contains_certificates_for_round(&self, round: u64) -> bool {
        // Check if the round exists in storage.
        self.rounds.read().contains_key(&round)
    }

    /// Returns `true` if the storage contains the specified `certificate ID`.
    pub fn contains_certificate(&self, certificate_id: Field<N>) -> bool {
        // Check if the certificate ID exists in storage.
        self.certificates.read().contains_key(&certificate_id)
    }

    /// Returns `true` if the storage contains a certificate from the specified `author` in the given `round`.
    pub fn contains_certificate_in_round_from(&self, round: u64, author: Address<N>) -> bool {
        self.rounds.read().get(&round).map_or(false, |set| set.iter().any(|(_, _, a)| a == &author))
    }

    /// Returns `true` if the storage contains the specified `batch ID`.
    pub fn contains_batch(&self, batch_id: Field<N>) -> bool {
        // Check if the batch ID exists in storage.
        self.batch_ids.read().contains_key(&batch_id)
    }

    /// Returns `true` if the storage contains the specified `transmission ID`.
    pub fn contains_transmission(&self, transmission_id: impl Into<TransmissionID<N>>) -> bool {
        // Check if the transmission ID exists in storage.
        self.transmissions.read().contains_key(&transmission_id.into())
    }

    /// Returns the transmission for the given `transmission ID`.
    /// If the transmission ID does not exist in storage, `None` is returned.
    pub fn get_transmission(&self, transmission_id: impl Into<TransmissionID<N>>) -> Option<Transmission<N>> {
        // Get the transmission.
        self.transmissions.read().get(&transmission_id.into()).map(|(transmission, _)| transmission).cloned()
    }

    /// Returns the round for the given `certificate ID`.
    /// If the certificate ID does not exist in storage, `None` is returned.
    pub fn get_round_for_certificate(&self, certificate_id: Field<N>) -> Option<u64> {
        // Get the round.
        self.certificates.read().get(&certificate_id).map(|certificate| certificate.round())
    }

    /// Returns the round for the given `batch ID`.
    /// If the batch ID does not exist in storage, `None` is returned.
    pub fn get_round_for_batch(&self, batch_id: Field<N>) -> Option<u64> {
        // Get the round.
        self.batch_ids.read().get(&batch_id).cloned()
    }

    /// Returns the certificate round for the given `certificate ID`.
    /// If the certificate ID does not exist in storage, `None` is returned.
    pub fn get_certificate_round(&self, certificate_id: Field<N>) -> Option<u64> {
        // Get the batch certificate and return the round.
        self.certificates.read().get(&certificate_id).map(|certificate| certificate.round())
    }

    /// Returns the certificate for the given `certificate ID`.
    /// If the certificate ID does not exist in storage, `None` is returned.
    pub fn get_certificate(&self, certificate_id: Field<N>) -> Option<BatchCertificate<N>> {
        // Get the batch certificate.
        self.certificates.read().get(&certificate_id).cloned()
    }

    /// Returns the certificates for the given `round`.
    /// If the round does not exist in storage, `None` is returned.
    pub fn get_certificates_for_round(&self, round: u64) -> IndexSet<BatchCertificate<N>> {
        // The genesis round does not have batch certificates.
        if round == 0 {
            return Default::default();
        }
        // Retrieve the certificates.
        if let Some(entries) = self.rounds.read().get(&round) {
            let certificates = self.certificates.read();
            entries.iter().flat_map(|(certificate_id, _, _)| certificates.get(certificate_id).cloned()).collect()
        } else {
            Default::default()
        }
    }

    /// Checks the given `batch_header` for validity, returning the missing transmissions from storage.
    ///
    /// This method ensures the following invariants:
    /// - The batch ID does not already exist in storage.
    /// - The author is a member of the committee for the batch round.
    /// - The timestamp is within the allowed time range.
    /// - None of the transmissions are from any past rounds (up to GC).
    /// - All transmissions declared in the batch header are provided or exist in storage (up to GC).
    /// - All previous certificates declared in the certificate exist in storage (up to GC).
    /// - All previous certificates are for the previous round (i.e. round - 1).
    /// - All previous certificates contain a unique author.
    /// - The previous certificates reached the quorum threshold (2f+1).
    pub fn check_batch_header(
        &self,
        batch_header: &BatchHeader<N>,
        mut transmissions: HashMap<TransmissionID<N>, Transmission<N>>,
    ) -> Result<HashMap<TransmissionID<N>, Transmission<N>>> {
        // Retrieve the round.
        let round = batch_header.round();
        // Retrieve the GC round.
        let gc_round = self.gc_round();
        // Construct a GC log message.
        let gc_log = format!("(gc = {gc_round})");

        // Ensure the batch ID does not already exist in storage.
        if self.contains_batch(batch_header.batch_id()) {
            bail!("Batch for round {round} already exists in storage {gc_log}")
        }

        // Retrieve the committee for the batch round.
        let Some(committee) = self.get_committee(round) else {
            bail!("Storage failed to retrieve the committee for round {round} {gc_log}")
        };
        // Ensure the author is in the committee.
        if !committee.is_committee_member(batch_header.author()) {
            bail!("Author {} is not in the committee for round {round} {gc_log}", batch_header.author())
        }

        // Check the timestamp for liveness.
        check_timestamp_for_liveness(batch_header.timestamp())?;

        // Initialize a list for the missing transmissions from storage.
        let mut missing_transmissions = HashMap::new();
        // Ensure the declared transmission IDs are all present in storage or the given transmissions map.
        for transmission_id in batch_header.transmission_ids() {
            // If the transmission ID does not exist, ensure it was provided by the caller.
            if !self.transmissions.read().contains_key(transmission_id) {
                // Retrieve the transmission.
                let Some(transmission) = transmissions.remove(transmission_id) else {
                    bail!("Failed to provide a transmission for round {round} {gc_log}");
                };
                // Append the transmission.
                missing_transmissions.insert(*transmission_id, transmission);
            }
        }

        // Compute the previous round.
        let previous_round = round.saturating_sub(1);
        // Check if the previous round is within range of the GC round.
        if previous_round > gc_round {
            // Retrieve the committee for the previous round.
            let Some(previous_committee) = self.get_committee(previous_round) else {
                bail!("Missing committee for the previous round {previous_round} in storage {gc_log}")
            };
            // Ensure the previous round certificates exists in storage.
            if !self.contains_certificates_for_round(previous_round) {
                bail!("Missing certificates for the previous round {previous_round} in storage {gc_log}")
            }
            // Ensure the number of previous certificate IDs is at or below the number of committee members.
            if batch_header.previous_certificate_ids().len() > previous_committee.num_members() {
                bail!("Too many previous certificates for round {round} {gc_log}")
            }
            // Initialize a set of the previous authors.
            let mut previous_authors = HashSet::with_capacity(batch_header.previous_certificate_ids().len());
            // Ensure storage contains all declared previous certificates (up to GC).
            for previous_certificate_id in batch_header.previous_certificate_ids() {
                // Retrieve the previous certificate.
                let Some(previous_certificate) = self.get_certificate(*previous_certificate_id) else {
                    bail!("Missing previous certificate for certificate in round {round} {gc_log}")
                };
                // Ensure the previous certificate is for the previous round.
                if previous_certificate.round() != previous_round {
                    bail!("Round {round} certificate contains a round {previous_round} certificate {gc_log}")
                }
                // Ensure the previous author is new.
                if previous_authors.contains(&previous_certificate.author()) {
                    bail!("Round {round} certificate contains a duplicate author {gc_log}")
                }
                // Insert the author of the previous certificate.
                previous_authors.insert(previous_certificate.author());
            }
            // Ensure the previous certificates have reached the quorum threshold.
            if !previous_committee.is_quorum_threshold_reached(&previous_authors) {
                bail!("Previous certificates for a batch in round {round} did not reach quorum threshold {gc_log}")
            }
        }
        Ok(missing_transmissions)
    }

    /// Checks the given `certificate` for validity, returning the missing transmissions from storage.
    ///
    /// This method ensures the following invariants:
    /// - The certificate ID does not already exist in storage.
    /// - The batch ID does not already exist in storage.
    /// - The author is a member of the committee for the batch round.
    /// - The author has not already created a certificate for the batch round.
    /// - The timestamp is within the allowed time range.
    /// - None of the transmissions are from any past rounds (up to GC).
    /// - All transmissions declared in the batch header are provided or exist in storage (up to GC).
    /// - All previous certificates declared in the certificate exist in storage (up to GC).
    /// - All previous certificates are for the previous round (i.e. round - 1).
    /// - The previous certificates reached the quorum threshold (2f+1).
    /// - The timestamps from the signers are all within the allowed time range.
    /// - The signers have reached the quorum threshold (2f+1).
    pub fn check_certificate(
        &self,
        certificate: &BatchCertificate<N>,
        transmissions: HashMap<TransmissionID<N>, Transmission<N>>,
    ) -> Result<HashMap<TransmissionID<N>, Transmission<N>>> {
        // Retrieve the round.
        let round = certificate.round();
        // Retrieve the GC round.
        let gc_round = self.gc_round();
        // Construct a GC log message.
        let gc_log = format!("(gc = {gc_round})");

        // Ensure the certificate ID does not already exist in storage.
        if self.contains_certificate(certificate.certificate_id()) {
            bail!("Certificate for round {round} already exists in storage {gc_log}")
        }

        // Ensure the storage does not already contain a certificate for this author in this round.
        if self.contains_certificate_in_round_from(round, certificate.author()) {
            bail!("Certificate with this author for round {round} already exists in storage {gc_log}")
        }

        // Ensure the batch header is well-formed.
        let missing_transmissions = self.check_batch_header(certificate.batch_header(), transmissions)?;

        // Iterate over the timestamps.
        for timestamp in certificate.timestamps() {
            // Check the timestamp for liveness.
            check_timestamp_for_liveness(timestamp)?;
        }

        // Retrieve the committee for the batch round.
        let Some(committee) = self.get_committee(round) else {
            bail!("Storage failed to retrieve the committee for round {round} {gc_log}")
        };

        // Initialize a set of the signers.
        let mut signers = HashSet::with_capacity(certificate.signatures().len() + 1);
        // Append the batch author.
        signers.insert(certificate.author());

        // Iterate over the signatures.
        for signature in certificate.signatures() {
            // Retrieve the signer.
            let signer = signature.to_address();
            // Ensure the signer is in the committee.
            if !committee.is_committee_member(signer) {
                bail!("Signer {signer} is not in the committee for round {round} {gc_log}")
            }
            // Append the signer.
            signers.insert(signer);
        }

        // Ensure the signatures have reached the quorum threshold.
        if !committee.is_quorum_threshold_reached(&signers) {
            bail!("Signatures for a batch in round {round} did not reach quorum threshold {gc_log}")
        }
        Ok(missing_transmissions)
    }

    /// Inserts the given `certificate` into storage.
    ///
    /// This method triggers updates to the `rounds`, `certificates`, `batch_ids`, and `transmissions` maps.
    ///
    /// This method ensures the following invariants:
    /// - The certificate ID does not already exist in storage.
    /// - The batch ID does not already exist in storage.
    /// - All transmissions declared in the certificate are provided or exist in storage (up to GC).
    /// - All previous certificates declared in the certificate exist in storage (up to GC).
    /// - All previous certificates are for the previous round (i.e. round - 1).
    /// - The previous certificates reached the quorum threshold (2f+1).
    pub fn insert_certificate(
        &self,
        certificate: BatchCertificate<N>,
        transmissions: HashMap<TransmissionID<N>, Transmission<N>>,
    ) -> Result<()> {
        // Ensure the certificate round is above the GC round.
        ensure!(certificate.round() > self.gc_round(), "Certificate round is at or below the GC round");
        // Ensure the certificate and its transmissions are valid.
        let missing_transmissions = self.check_certificate(&certificate, transmissions)?;
        // Insert the certificate into storage.
        self.insert_certificate_atomic(certificate, missing_transmissions);
        Ok(())
    }

    /// Inserts the given `certificate` into storage.
    ///
    /// This method assumes **all missing** transmissions are provided in the `missing_transmissions` map.
    ///
    /// This method triggers updates to the `rounds`, `certificates`, `batch_ids`, and `transmissions` maps.
    fn insert_certificate_atomic(
        &self,
        certificate: BatchCertificate<N>,
        mut missing_transmissions: HashMap<TransmissionID<N>, Transmission<N>>,
    ) {
        // Retrieve the round.
        let round = certificate.round();
        // Retrieve the certificate ID.
        let certificate_id = certificate.certificate_id();
        // Retrieve the batch ID.
        let batch_id = certificate.batch_id();
        // Retrieve the author of the batch.
        let author = certificate.author();

        // Insert the round to certificate ID entry.
        self.rounds.write().entry(round).or_default().insert((certificate_id, batch_id, author));
        // Obtain the certificate's transmission ids.
        let transmission_ids = certificate.transmission_ids().clone();
        // Insert the certificate.
        self.certificates.write().insert(certificate_id, certificate);
        // Insert the batch ID.
        self.batch_ids.write().insert(batch_id, round);
        // Acquire the transmissions write lock.
        let mut transmissions = self.transmissions.write();
        // Inserts the following:
        //   - Inserts **only the missing** transmissions from storage.
        //   - Inserts the certificate ID into the corresponding set for **all** transmissions.
        for transmission_id in transmission_ids {
            // Retrieve the transmission entry.
            transmissions.entry(transmission_id)
                // Insert **only the missing** transmissions from storage.
                .or_insert_with( || {
                    // Retrieve the missing transmission.
                    let transmission = missing_transmissions.remove(&transmission_id).expect("Missing transmission not found");
                    // Return the transmission and an empty set of certificate IDs.
                    (transmission, Default::default())
                })
                // Insert the certificate ID into the corresponding set for **all** transmissions.
                .1.insert(certificate_id);
        }
    }

    /// Removes the given `certificate ID` from storage.
    ///
    /// This method triggers updates to the `rounds`, `certificates`, `batch_ids`, and `transmissions` maps.
    ///
    /// If the certificate was successfully removed, `true` is returned.
    /// If the certificate did not exist in storage, `false` is returned.
    pub fn remove_certificate(&self, certificate_id: Field<N>) -> bool {
        // Retrieve the certificate.
        let Some(certificate) = self.get_certificate(certificate_id) else {
            warn!("Certificate {certificate_id} does not exist in storage");
            return false;
        };
        // Retrieve the round.
        let round = certificate.round();
        // Retrieve the batch ID.
        let batch_id = certificate.batch_id();
        // Compute the author of the batch.
        let author = certificate.author();

        // Insert the round.
        {
            // Acquire the write lock.
            let mut rounds = self.rounds.write();
            // Remove the round to certificate ID entry.
            rounds.entry(round).or_default().remove(&(certificate_id, batch_id, author));
            // If the round is empty, remove it.
            if rounds.get(&round).map_or(false, |entries| entries.is_empty()) {
                rounds.remove(&round);
            }
        }
        // Remove the certificate.
        self.certificates.write().remove(&certificate_id);
        // Remove the batch ID.
        self.batch_ids.write().remove(&batch_id);
        // Acquire the transmissions write lock.
        let mut transmissions = self.transmissions.write();
        // If this is the last certificate ID for the transmission ID, remove the transmission.
        for transmission_id in certificate.transmission_ids() {
            // Remove the certificate ID for the transmission ID, and determine if there are any more certificate IDs.
            let is_empty = transmissions.get_mut(transmission_id).map_or(false, |(_, certificate_ids)| {
                // Remove the certificate ID for the transmission ID.
                certificate_ids.remove(&certificate_id);
                // Determine if there are any more certificate IDs for the transmission ID.
                certificate_ids.is_empty()
            });
            // If there are no more certificate IDs for the transmission ID, remove the transmission.
            if is_empty {
                // Remove the entry for the transmission ID.
                transmissions.remove(transmission_id);
            }
        }
        // Return successfully.
        true
    }
}

#[cfg(test)]
pub mod tests {
    use super::*;
    use snarkvm::{
        ledger::narwhal::Data,
        prelude::{Rng, TestRng},
    };

    use ::bytes::Bytes;
    use indexmap::indexset;

    type CurrentNetwork = snarkvm::prelude::Testnet3;

    /// Asserts that the storage matches the expected layout.
    pub fn assert_storage<N: Network>(
        storage: &Storage<N>,
        committees: Vec<(u64, Committee<N>)>,
        rounds: Vec<(u64, IndexSet<(Field<N>, Field<N>, Address<N>)>)>,
        certificates: Vec<(Field<N>, BatchCertificate<N>)>,
        batch_ids: Vec<(Field<N>, u64)>,
        transmissions: HashMap<TransmissionID<N>, (Transmission<N>, IndexSet<Field<N>>)>,
    ) {
        // Ensure the committees are well-formed.
        assert_eq!(storage.committees_iter().collect::<Vec<_>>(), committees);
        // Ensure the rounds are well-formed.
        assert_eq!(storage.rounds_iter().collect::<Vec<_>>(), rounds);
        // Ensure the certificates are well-formed.
        assert_eq!(storage.certificates_iter().collect::<Vec<_>>(), certificates);
        // Ensure the batch IDs are well-formed.
        assert_eq!(storage.batch_ids_iter().collect::<Vec<_>>(), batch_ids);
        // Ensure the transmissions are well-formed.
        assert_eq!(storage.transmissions_iter().collect::<HashMap<_, _>>(), transmissions);
    }

    /// Samples a random transmission.
    fn sample_transmission(rng: &mut TestRng) -> Transmission<CurrentNetwork> {
        // Sample random fake solution bytes.
        let s = |rng: &mut TestRng| Data::Buffer(Bytes::from((0..512).map(|_| rng.gen::<u8>()).collect::<Vec<_>>()));
        // Sample random fake transaction bytes.
        let t = |rng: &mut TestRng| Data::Buffer(Bytes::from((0..2048).map(|_| rng.gen::<u8>()).collect::<Vec<_>>()));
        // Sample a random transmission.
        match rng.gen::<bool>() {
            true => Transmission::Solution(s(rng)),
            false => Transmission::Transaction(t(rng)),
        }
    }

    /// Samples the random transmissions, returning the missing transmissions and the transmissions.
    fn sample_transmissions(
        certificate: &BatchCertificate<CurrentNetwork>,
        rng: &mut TestRng,
    ) -> (
        HashMap<TransmissionID<CurrentNetwork>, Transmission<CurrentNetwork>>,
        HashMap<TransmissionID<CurrentNetwork>, (Transmission<CurrentNetwork>, IndexSet<Field<CurrentNetwork>>)>,
    ) {
        // Retrieve the certificate ID.
        let certificate_id = certificate.certificate_id();

        let mut missing_transmissions = HashMap::new();
        let mut transmissions = HashMap::<_, (_, IndexSet<Field<CurrentNetwork>>)>::new();
        for transmission_id in certificate.transmission_ids() {
            // Initialize the transmission.
            let transmission = sample_transmission(rng);
            // Update the missing transmissions.
            missing_transmissions.insert(*transmission_id, transmission.clone());
            // Update the transmissions map.
            transmissions
                .entry(*transmission_id)
                .or_insert((transmission, Default::default()))
                .1
                .insert(certificate_id);
        }
        (missing_transmissions, transmissions)
    }

    // TODO (howardwu): Testing with 'max_gc_rounds' set to '0' should ensure everything is cleared after insertion.

    #[test]
    fn test_certificate_insert_remove() {
        let rng = &mut TestRng::default();

        // Sample a committee.
        let committee = snarkos_node_narwhal_committee::test_helpers::sample_committee(rng);
        // Initialize the storage.
        let storage = Storage::<CurrentNetwork>::new(committee.clone(), 1);

        // Initialize the committees.
        let committees = vec![(1, committee)];
        // Ensure the storage is empty.
        assert_storage(
            &storage,
            committees.clone(),
            Default::default(),
            Default::default(),
            Default::default(),
            Default::default(),
        );

        // Create a new certificate.
        let certificate = snarkvm::ledger::narwhal::batch_certificate::test_helpers::sample_batch_certificate(rng);
        // Retrieve the certificate ID.
        let certificate_id = certificate.certificate_id();
        // Retrieve the round.
        let round = certificate.round();
        // Retrieve the batch ID.
        let batch_id = certificate.batch_id();
        // Retrieve the author of the batch.
        let author = certificate.author();

        // Construct the sample 'transmissions'.
        let (missing_transmissions, transmissions) = sample_transmissions(&certificate, rng);

        // Insert the certificate.
        storage.insert_certificate_atomic(certificate.clone(), missing_transmissions);
        // Ensure the certificate exists in storage.
        assert!(storage.contains_certificate(certificate_id));
        // Ensure the certificate is stored in the correct round.
        assert_eq!(storage.get_certificates_for_round(round), indexset! { certificate.clone() });

        // Check that the underlying storage representation is correct.
        {
            // Construct the expected layout for 'rounds'.
            let rounds = vec![(round, indexset! { (certificate_id, batch_id, author) })];
            // Construct the expected layout for 'certificates'.
            let certificates = vec![(certificate_id, certificate.clone())];
            // Construct the expected layout for 'batch_ids'.
            let batch_ids = vec![(batch_id, round)];
            // Assert the storage is well-formed.
            assert_storage(&storage, committees.clone(), rounds, certificates, batch_ids, transmissions);
        }

        // Retrieve the certificate.
        let candidate_certificate = storage.get_certificate(certificate_id).unwrap();
        // Ensure the retrieved certificate is the same as the inserted certificate.
        assert_eq!(certificate, candidate_certificate);

        // Remove the certificate.
        assert!(storage.remove_certificate(certificate_id));
        // Ensure the certificate does not exist in storage.
        assert!(!storage.contains_certificate(certificate_id));
        // Ensure the certificate is no longer stored in the round.
        assert!(storage.get_certificates_for_round(round).is_empty());
        // Ensure the storage is empty.
        assert_storage(
            &storage,
            committees,
            Default::default(),
            Default::default(),
            Default::default(),
            Default::default(),
        );
    }

    #[test]
    fn test_certificate_duplicate() {
        let rng = &mut TestRng::default();

        // Sample a committee.
        let committee = snarkos_node_narwhal_committee::test_helpers::sample_committee(rng);
        // Initialize the storage.
        let storage = Storage::<CurrentNetwork>::new(committee.clone(), 1);

        // Initialize the committees.
        let committees = vec![(1, committee)];
        // Ensure the storage is empty.
        assert_storage(
            &storage,
            committees.clone(),
            Default::default(),
            Default::default(),
            Default::default(),
            Default::default(),
        );

        // Create a new certificate.
        let certificate = snarkvm::ledger::narwhal::batch_certificate::test_helpers::sample_batch_certificate(rng);
        // Retrieve the certificate ID.
        let certificate_id = certificate.certificate_id();
        // Retrieve the round.
        let round = certificate.round();
        // Retrieve the batch ID.
        let batch_id = certificate.batch_id();
        // Retrieve the author of the batch.
        let author = certificate.author();

        // Construct the expected layout for 'rounds'.
        let rounds = vec![(round, indexset! { (certificate_id, batch_id, author) })];
        // Construct the expected layout for 'certificates'.
        let certificates = vec![(certificate_id, certificate.clone())];
        // Construct the expected layout for 'batch_ids'.
        let batch_ids = vec![(batch_id, round)];
        // Construct the sample 'transmissions'.
        let (missing_transmissions, transmissions) = sample_transmissions(&certificate, rng);

        // Insert the certificate.
        storage.insert_certificate_atomic(certificate.clone(), missing_transmissions.clone());
        // Ensure the certificate exists in storage.
        assert!(storage.contains_certificate(certificate_id));
        // Check that the underlying storage representation is correct.
        assert_storage(
            &storage,
            committees.clone(),
            rounds.clone(),
            certificates.clone(),
            batch_ids.clone(),
            transmissions.clone(),
        );

        // Insert the certificate again - without any missing transmissions.
        storage.insert_certificate_atomic(certificate.clone(), Default::default());
        // Ensure the certificate exists in storage.
        assert!(storage.contains_certificate(certificate_id));
        // Check that the underlying storage representation remains unchanged.
        assert_storage(
            &storage,
            committees.clone(),
            rounds.clone(),
            certificates.clone(),
            batch_ids.clone(),
            transmissions.clone(),
        );

        // Insert the certificate again - with all of the original missing transmissions.
        storage.insert_certificate_atomic(certificate, missing_transmissions);
        // Ensure the certificate exists in storage.
        assert!(storage.contains_certificate(certificate_id));
        // Check that the underlying storage representation remains unchanged.
        assert_storage(&storage, committees, rounds, certificates, batch_ids, transmissions);
    }
}

#[cfg(test)]
pub mod prop_tests {
<<<<<<< HEAD
    use std::fmt::Debug;

    use ::bytes::Bytes;
    use indexmap::indexset;
    use proptest::{
        collection,
        prelude::{any, Arbitrary, BoxedStrategy, Just, Strategy},
        prop_oneof,
        sample::{size_range, Selector},
        test_runner::TestRng,
    };
    use rand::{CryptoRng, Error, Rng, RngCore};
    use snarkvm::{
        ledger::{
            coinbase::PuzzleCommitment,
            narwhal::{Batch, Data},
        },
        prelude::{Signature, Uniform},
    };
    use test_strategy::proptest;

    use crate::{
        helpers::{
            committee::prop_tests::{CommitteeContext, ValidatorSet},
            now,
            storage::tests::assert_storage,
        },
        MAX_GC_ROUNDS,
    };
=======
    use super::*;
    use snarkos_node_narwhal_committee::prop_tests::CommitteeInput;
>>>>>>> d9e8bcff

    use super::*;

    type CurrentNetwork = snarkvm::prelude::Testnet3;

    impl Arbitrary for Storage<CurrentNetwork> {
        type Parameters = CommitteeContext;
        type Strategy = BoxedStrategy<Storage<CurrentNetwork>>;

        fn arbitrary() -> Self::Strategy {
            (any::<CommitteeContext>(), 0..MAX_GC_ROUNDS)
                .prop_map(|(CommitteeContext(committee, _), gc_rounds)| {
                    Storage::<CurrentNetwork>::new(committee, gc_rounds)
                })
                .boxed()
        }

        fn arbitrary_with(context: Self::Parameters) -> Self::Strategy {
            (Just(context), 0..MAX_GC_ROUNDS)
                .prop_map(|(CommitteeContext(committee, _), gc_rounds)| {
                    Storage::<CurrentNetwork>::new(committee, gc_rounds)
                })
                .boxed()
        }
    }

    // The `proptest::TestRng` doesn't implement `rand_core::CryptoRng` trait which is required in snarkVM, so we use a wrapper
    #[derive(Debug)]
    pub struct CryptoTestRng(TestRng);

    impl Arbitrary for CryptoTestRng {
        type Parameters = ();
        type Strategy = BoxedStrategy<CryptoTestRng>;

        fn arbitrary_with(_: Self::Parameters) -> Self::Strategy {
            Just(0).prop_perturb(|_, rng| CryptoTestRng(rng)).boxed()
        }
    }
    impl RngCore for CryptoTestRng {
        fn next_u32(&mut self) -> u32 {
            self.0.next_u32()
        }

        fn next_u64(&mut self) -> u64 {
            self.0.next_u64()
        }

        fn fill_bytes(&mut self, dest: &mut [u8]) {
            self.0.fill_bytes(dest);
        }

        fn try_fill_bytes(&mut self, dest: &mut [u8]) -> std::result::Result<(), Error> {
            self.0.try_fill_bytes(dest)
        }
    }

    impl CryptoRng for CryptoTestRng {}

    #[derive(Debug, Clone)]
    pub struct AnyTransmission(pub Transmission<CurrentNetwork>);

    impl Arbitrary for AnyTransmission {
        type Parameters = ();
        type Strategy = BoxedStrategy<AnyTransmission>;

        fn arbitrary_with(_: Self::Parameters) -> Self::Strategy {
            any_transmission().prop_map(AnyTransmission).boxed()
        }
    }

    #[derive(Debug, Clone)]
    pub struct AnyTransmissionID(pub TransmissionID<CurrentNetwork>);

    impl Arbitrary for AnyTransmissionID {
        type Parameters = ();
        type Strategy = BoxedStrategy<AnyTransmissionID>;

        fn arbitrary_with(_: Self::Parameters) -> Self::Strategy {
            any_transmission_id().prop_map(AnyTransmissionID).boxed()
        }
    }

    fn any_transmission() -> BoxedStrategy<Transmission<CurrentNetwork>> {
        prop_oneof![
            (collection::vec(any::<u8>(), 512..=512))
                .prop_map(|bytes| Transmission::Solution(Data::Buffer(Bytes::from(bytes)))),
            (collection::vec(any::<u8>(), 2048..=2048))
                .prop_map(|bytes| Transmission::Transaction(Data::Buffer(Bytes::from(bytes)))),
        ]
        .boxed()
    }

    fn any_puzzle_commitment() -> BoxedStrategy<PuzzleCommitment<CurrentNetwork>> {
        Just(0).prop_perturb(|_, rng| PuzzleCommitment::from_g1_affine(CryptoTestRng(rng).gen())).boxed()
    }

    fn any_transaction_id() -> BoxedStrategy<<CurrentNetwork as Network>::TransactionID> {
        Just(0)
            .prop_perturb(|_, rng| {
                <CurrentNetwork as Network>::TransactionID::from(Field::rand(&mut CryptoTestRng(rng)))
            })
            .boxed()
    }

    fn any_transmission_id() -> BoxedStrategy<TransmissionID<CurrentNetwork>> {
        prop_oneof![
            any_transaction_id().prop_map(TransmissionID::Transaction),
            any_puzzle_commitment().prop_map(TransmissionID::Solution),
        ]
        .boxed()
    }

    impl ValidatorSet {
        fn sign_batch_header<R: Rng + CryptoRng>(
            &self,
            batch_header: &BatchHeader<CurrentNetwork>,
            rng: &mut R,
        ) -> IndexMap<Signature<CurrentNetwork>, i64> {
            let mut signatures = IndexMap::with_capacity(self.0.len());
            for validator in self.0.iter() {
                let private_key = validator.account.private_key();
                let timestamp = time::OffsetDateTime::now_utc().unix_timestamp();
                let timestamp_field = Field::from_u64(timestamp as u64);
                signatures
                    .insert(private_key.sign(&[batch_header.batch_id(), timestamp_field], rng).unwrap(), timestamp);
            }
            signatures
        }
    }

    #[proptest]
    fn test_certificate_duplicate(
        context: CommitteeContext,
        #[any(size_range(1..16).lift())] transmissions: Vec<(AnyTransmissionID, AnyTransmission)>,
        mut rng: CryptoTestRng,
        selector: Selector,
    ) {
        let CommitteeContext(committee, ValidatorSet(validators)) = context;

        // Sample a committee.
        // Initialize the storage.
        let storage = Storage::<CurrentNetwork>::new(committee.clone(), 1);

        // Initialize the committees.
        let committees = vec![(committee.round(), committee)];
        // Ensure the storage is empty.
        assert_storage(
            &storage,
            committees.clone(),
            Default::default(),
            Default::default(),
            Default::default(),
            Default::default(),
        );

        // Create a new certificate.
        let signer = selector.select(&validators);

        let mut transmission_map = IndexMap::new();

        for (AnyTransmissionID(id), AnyTransmission(t)) in transmissions.iter() {
            transmission_map.insert(*id, t.clone());
        }

        let result =
            Batch::new(signer.account.private_key(), 0, now(), transmission_map.clone(), Default::default(), &mut rng)
                .unwrap();
        let batch_header = result.to_header().unwrap();
        let certificate = BatchCertificate::new(
            batch_header.clone(),
            ValidatorSet(validators).sign_batch_header(&batch_header, &mut rng),
        )
        .unwrap();

        // Retrieve the certificate ID.
        let certificate_id = certificate.certificate_id();
        let mut internal_transmissions = HashMap::<_, (_, IndexSet<Field<CurrentNetwork>>)>::new();
        for (AnyTransmissionID(id), AnyTransmission(t)) in transmissions.iter().cloned() {
            internal_transmissions.entry(id).or_insert((t, Default::default())).1.insert(certificate_id);
        }

        // Retrieve the round.
        let round = certificate.round();
        // Retrieve the batch ID.
        let batch_id = certificate.batch_id();
        // Retrieve the author of the batch.
        let author = certificate.author();

        // Construct the expected layout for 'rounds'.
        let rounds = vec![(round, indexset! { (certificate_id, batch_id, author) })];
        // Construct the expected layout for 'certificates'.
        let certificates = vec![(certificate_id, certificate.clone())];
        // Construct the expected layout for 'batch_ids'.
        let batch_ids = vec![(batch_id, round)];

        // Insert the certificate.
        let missing_transmissions: HashMap<TransmissionID<CurrentNetwork>, Transmission<CurrentNetwork>> =
            transmission_map.into_iter().collect();
        storage.insert_certificate_atomic(certificate.clone(), missing_transmissions.clone());
        // Ensure the certificate exists in storage.
        assert!(storage.contains_certificate(certificate_id));
        // Check that the underlying storage representation is correct.
        assert_storage(
            &storage,
            committees.clone(),
            rounds.clone(),
            certificates.clone(),
            batch_ids.clone(),
            internal_transmissions.clone(),
        );

        // Insert the certificate again - without any missing transmissions.
        storage.insert_certificate_atomic(certificate.clone(), Default::default());
        // Ensure the certificate exists in storage.
        assert!(storage.contains_certificate(certificate_id));
        // Check that the underlying storage representation remains unchanged.
        assert_storage(
            &storage,
            committees.clone(),
            rounds.clone(),
            certificates.clone(),
            batch_ids.clone(),
            internal_transmissions.clone(),
        );

        // Insert the certificate again - with all of the original missing transmissions.
        storage.insert_certificate_atomic(certificate, missing_transmissions);
        // Ensure the certificate exists in storage.
        assert!(storage.contains_certificate(certificate_id));
        // Check that the underlying storage representation remains unchanged.
        assert_storage(&storage, committees, rounds, certificates, batch_ids, internal_transmissions);
    }
}<|MERGE_RESOLUTION|>--- conflicted
+++ resolved
@@ -817,7 +817,6 @@
 
 #[cfg(test)]
 pub mod prop_tests {
-<<<<<<< HEAD
     use std::fmt::Debug;
 
     use ::bytes::Bytes;
@@ -831,26 +830,16 @@
     };
     use rand::{CryptoRng, Error, Rng, RngCore};
     use snarkvm::{
-        ledger::{
-            coinbase::PuzzleCommitment,
-            narwhal::{Batch, Data},
-        },
+        ledger::{coinbase::PuzzleCommitment, narwhal::Data},
         prelude::{Signature, Uniform},
     };
     use test_strategy::proptest;
 
     use crate::{
-        helpers::{
-            committee::prop_tests::{CommitteeContext, ValidatorSet},
-            now,
-            storage::tests::assert_storage,
-        },
+        helpers::{now, storage::tests::assert_storage},
         MAX_GC_ROUNDS,
     };
-=======
-    use super::*;
-    use snarkos_node_narwhal_committee::prop_tests::CommitteeInput;
->>>>>>> d9e8bcff
+    use snarkos_node_narwhal_committee::prop_tests::{CommitteeContext, ValidatorSet};
 
     use super::*;
 
@@ -963,22 +952,19 @@
         .boxed()
     }
 
-    impl ValidatorSet {
-        fn sign_batch_header<R: Rng + CryptoRng>(
-            &self,
-            batch_header: &BatchHeader<CurrentNetwork>,
-            rng: &mut R,
-        ) -> IndexMap<Signature<CurrentNetwork>, i64> {
-            let mut signatures = IndexMap::with_capacity(self.0.len());
-            for validator in self.0.iter() {
-                let private_key = validator.account.private_key();
-                let timestamp = time::OffsetDateTime::now_utc().unix_timestamp();
-                let timestamp_field = Field::from_u64(timestamp as u64);
-                signatures
-                    .insert(private_key.sign(&[batch_header.batch_id(), timestamp_field], rng).unwrap(), timestamp);
-            }
-            signatures
-        }
+    fn sign_batch_header<R: Rng + CryptoRng>(
+        validator_set: &ValidatorSet,
+        batch_header: &BatchHeader<CurrentNetwork>,
+        rng: &mut R,
+    ) -> IndexMap<Signature<CurrentNetwork>, i64> {
+        let mut signatures = IndexMap::with_capacity(validator_set.0.len());
+        for validator in validator_set.0.iter() {
+            let private_key = validator.account.private_key();
+            let timestamp = time::OffsetDateTime::now_utc().unix_timestamp();
+            let timestamp_field = Field::from_u64(timestamp as u64);
+            signatures.insert(private_key.sign(&[batch_header.batch_id(), timestamp_field], rng).unwrap(), timestamp);
+        }
+        signatures
     }
 
     #[proptest]
@@ -1015,13 +1001,18 @@
             transmission_map.insert(*id, t.clone());
         }
 
-        let result =
-            Batch::new(signer.account.private_key(), 0, now(), transmission_map.clone(), Default::default(), &mut rng)
-                .unwrap();
-        let batch_header = result.to_header().unwrap();
+        let batch_header = BatchHeader::new(
+            signer.account.private_key(),
+            0,
+            now(),
+            transmission_map.keys().cloned().collect(),
+            Default::default(),
+            &mut rng,
+        )
+        .unwrap();
         let certificate = BatchCertificate::new(
             batch_header.clone(),
-            ValidatorSet(validators).sign_batch_header(&batch_header, &mut rng),
+            sign_batch_header(&ValidatorSet(validators), &batch_header, &mut rng),
         )
         .unwrap();
 
